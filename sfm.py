#!/usr/bin/env python3

import cv2
import sys
import glob
import logging
import argparse
import numpy as np
import scipy.linalg as linalg
import scipy.optimize as optimize


from bundleadjust import *
from calibrated import calibrated_sfm
from feature_matcher import FeatureMatcher
#from bundle import *
LOG_FORMAT = '[%(asctime)s %(levelname)s %(filename)s/%(funcName)s] %(message)s'


def normalise_keypoints(kp):
    """ Apply a normalising transformation (translation and scaling)

    According to HZ p282 - normalization and saling of each image 
    so that the centroid of the reference points is at the origin of the coordinates
    and the RMS distance of the points from the origin is equal to sqrt(2)

    (this is formulated in slide 13 of 
    https://www.cs.auckland.ac.nz/courses/compsci773s1t/lectures/773-GGpdfs/773GG-FundMatrix-A.pdf)

    :param kp: ndarray of homogeneous keypoints
    :return: normalised keypoints and the translation matrix (for denomalising later)
    """
    kp = kp / kp[2]
    centre = np.mean(kp[:2], axis=1)

    # scaling
    s = np.sqrt(2) / np.std(kp[:2])
    
    # translation
    t = np.array([[s, 0, -s*centre[0]],
                  [0, s, -s*centre[1]],
                  [0, 0, 1]])
    return np.dot(t, kp), t


def fundamental_error(f, kp1, kp2):
    """ based on py3rec

    :param F:
    :param kp1:
    :param kp2:
    :return:
    """
    error = np.zeros((kp1.shape[1], 1))
    F = np.asarray([np.transpose(f[0:3]),
                    np.transpose(f[3:6]),
                    [f[6], -(-f[0] * f[4] + f[6] * f[2] * f[4] + f[3] * f[1] - f[6] * f[1] * f[5]) /
                     (-f[3] * f[2] + f[0] * f[5]), 1]])
    for i in range(kp1.shape[1]):
        error[i] = np.dot(kp2[:, i], np.dot(F, np.transpose(kp2[:, i])))
    return error.flatten()


def keypoints_to_fundamental(kp1, kp2, normalise=True, optimise=True):
    ''' compute the fundamental matrix based on 8 point algorithm

    now with normalization on the keypoints
    (see HZ Algorithm 11.1
    and/or https://www.cs.unc.edu/~marc/tutorial/node54.html)

    :param kp1: keypoints in image 1
    :param kp2: keypoints in image 2
    :param normalise: Apply normalising transform
    :param optimise: 
    :return:
    '''
    assert (kp1.shape == kp2.shape)
    if normalise:
        kp1, T1 = normalise_keypoints(kp1)
        kp2, T2 = normalise_keypoints(kp2)
    
    # as per HZ eq 11.3
    A = np.zeros((kp1.shape[1], 9))
    A[:, 0] = np.transpose(kp2[0, :]) * (kp1[0, :])
    A[:, 1] = np.transpose(kp2[0, :]) * (kp1[1, :])
    A[:, 2] = np.transpose(kp2[0, :])
    A[:, 3] = np.transpose(kp1[0, :]) * (kp1[1, :])
    A[:, 4] = np.transpose(kp2[1, :]) * (kp1[1, :])
    A[:, 5] = np.transpose(kp2[1, :])
    A[:, 6] = np.transpose(kp1[0, :])
    A[:, 7] = np.transpose(kp1[1, :])
    A[:, 8] = np.ones(kp1.shape[1])

    # compute F from the smallest singular value of A (linear solution)
    U, S, Vt = linalg.svd(A)
    V = np.transpose(Vt)
    F = V[:,8].reshape(3, 3)

    # ensure F is of rank 2 by zeroing out last singular value (constraing enforcement)
    U, S, Vt = linalg.svd(F)
    S[2] = 0
    F = np.dot(U, np.dot(np.diag(S), Vt))

    if normalise:
        # denormalise
        F = np.dot(T1.T, np.dot(F, T2))
        F = F/F[2,2]

    logging.info("Initial estimate of F {}".format(F))

    if optimise:
        # Optimize initial estimate using the algebraic error
        f = np.append(np.concatenate((F[0, :], F[1, :]), axis=0), F[2, 0]) / F[2, 2]

        result = optimize.least_squares(fundamental_error, f, args=(kp1, kp2))
        f = result.x

        f = np.asarray([np.transpose(f[0:3]),
                        np.transpose(f[3:6]),
                        [f[6], -(-f[0] * f[4] + f[6] * f[2] * f[4] + f[3] * f[1] - f[6] * f[1] * f[5]) /
                         (-f[3] * f[2] + f[0] * f[5]), 1]])
        F = f / np.sum(np.sum(f))*9
        logging.info("Optimised F by algebraic error {}".format(F))

    return F


def fundamental_to_epipole(F):
    ''' Compute the epipole that satisfies Fe = 0
        (Use with F.T for left epipole.)
    :param F: fundamental matrix
    :return: epipole (null space of F)
    '''
    U, S, V = linalg.svd(F)
    e = V[-1]
    return e/e[2]


def skew(e):
    """ Find the skew matrix Se

    :param e: epiople
    :return: a 3x3 skew symmetric matrix from *e*
    """
    return np.array([[0, -e[2], e[1]],
                    [e[2], 0, -e[0]],
                    [-e[1], e[0], 0]])


def compute_homography(epipole, F):
    ''' Compute homography [epiople]x[F]

    :param epipole:
    :param F:
    :return:
    '''
    H = np.dot(skew(epipole), F)
    H = H * np.sign(np.trace(H))
    return H


def triangulate_point(kp1, kp2, P1, P2):
    """ triangulate keypoints using DLT (HZ Chapter 12.2)

    :param kp1: normalised 2d feature coordinates in view 1
    :param kp2: normalised 2d feature coordinates in view 2
    :param P1: projection matrix in view 1
    :param P2: projection matrix in view 2
    :return: triangulated 3d points
    """
    # M = np.zeros((6, 6))
    # M[:3, :4] = P1
    # M[3:, :4] = P2
    # M[:3, 4] = -kp1
    # M[3:, 5] = -kp2
    # U, S, V = linalg.svd(M)
    # X = V[-1, :4]
    # return X / X[3]

    A = np.zeros((4, 4))
    A[0, :] = P1[2, :] * kp1[0] - P1[0, :]
    A[1, :] = P1[2, :] * kp1[1] - P1[1, :]
    A[2, :] = P2[2, :] * kp2[0] - P2[0, :]
    A[3, :] = P2[2, :] * kp2[1] - P2[1, :]

    _, _, Vh = linalg.svd(A)
    V = np.transpose(Vh)
    feature_3d = V[:, V.shape[0] - 1]
    feature_3d = feature_3d / feature_3d[3]
    return feature_3d


def points_to_ply(points, ply_file):
    with open(ply_file, 'w') as fd:
        fd.write('ply\nformat ascii 1.0\nelement vertex {}\n'
                 'property float x\nproperty float y\nproperty float z\n'
                 'property uchar red\nproperty uchar green\nproperty uchar blue\n'
                 'end_header\n'.format(len(points)))
        for point in points:
            x, y, z, w = point[0]
            b, g, r = point[1]
            fd.write('{} {} {} {} {} {}\n'.format(x, y, z, r, g, b))
"""
def points_to_obj(points, obj_file):
    with open(obj_file, 'w') as fd:
        # write the points
        for point in points:
            x, y, z, w = point[0]
            b, g, r = point[1]
            fd.write('v {} {} {}\n'.format(x, y, z))

        # write the faces
        for i in range(len(points)-2):
            # find indices of 2 nearest points
            
            fd.write('f {} {} {}\n'.format(i, n1, n2))

            
        #fd.write('ply\nformat ascii 1.0\nelement vertex {}\n'
        #         'property float x\nproperty float y\nproperty float z\n'
        #         'property uchar red\nproperty uchar green\nproperty uchar blue\n'
        #         'end_header\n'.format(len(points)))
        #for point in points:
        #    x, y, z, w = point[0]
        #    b, g, r = point[1]
        #    fd.write('{} {} {} {} {} {}\n'.format(x, y, z, r, g, b))

def nearestNeighbours(target, arr):
    distance = (arr-point)**2).sum(axis=1)
    ndx = distance.argsort()
"""



def projective_pose_estimation(feat_2D,P,points3D):
    '''
    Method to add views using an initial 3D structure, i.e. compute the projection matrices for all the additional views (the first two are already estimated in previous steps)
    Args: 
            feat_2D: 2D feature coordinates for all images
            P: projection matrices
            points3d: 3D point cloud
    Returns: 
            P: projection matrices for all views
    '''
    number_of_features=feat_2D.shape[2]

    AA=np.zeros(shape=[2*number_of_features,12]);

    for i in range(2,len(feat_2D)): 
            for j in range(0,number_of_features):
                    AA[2*j,0:4]=points3D[j];
                    AA[2*j,8:12]=-feat_2D[i,0,j]*points3D[j]
                    AA[2*j+1,4:8]=points3D[j];
                    AA[2*j+1,8:12]=-feat_2D[i,1,j]*points3D[j]

            U, s, Vh = svd(AA)
            V=np.transpose(Vh)

            VV=V[0:12,11]
            VV=VV/VV[10]
            VV=np.delete(VV,10)

            #refine the estimate for the i-th projection matrix
            result=least_squares(self._eg_utils.refine_projection_matrix,VV, args=(points3D,feat_2D[i,:,:]))
            VV=result.x

            Pr=np.zeros(shape=[3,4]);
            Pr[0,:]=VV[0:4]
            Pr[1,:]=VV[4:8]
            Pr[2,:]=np.append(np.append(VV[8:10],1),VV[10])
            P[:,:,i]=Pr

    return P


def estimate_initial_projection_matrices(F):
    """Estimate the projection matrices from the Fundamental Matrix
    
    A pair of camera matrices P1 and P2 corresponding to the fundamental matrix F are 
    easily computed using the direct formula in result HZ 9.14
    
    Arguments:
        F {[type]} -- [description]
    """
    e1 = fundamental_to_epipole(F)
    e2 = fundamental_to_epipole(F.T)
    P1 = np.array([[1, 0, 0, 0],
                   [0, 1, 0, 0],
                   [0, 0, 1, 0]])
    Te = skew(e2)

    P2 = np.vstack((np.dot(Te, F).T, e2)).T

    logging.info("Initial projection matrix: {}".format(P2))
    return P1, P2, e1, e2


def triangulate_points(kp1, kp2, P1, P2, image1_data, image2_data):
<<<<<<< HEAD
    point_cloud = []
=======
    point_cloud = []    # TODO: convert to numpy

    zValues = []
>>>>>>> 666fc8c9
    for i in range(kp1.shape[1]):
        pointA = (kp1[:, i][0], kp1[:, i][1])
        pointB = (kp2[:, i][0], kp2[:, i][1])

        # convert pointA back to image plane coordinates
        height1, width1, depth = image1_data.shape
        mm1 = (height1 + width1)/2

        pointRGB = [int(pointA[0] * mm1 + height1), int(pointA[1] * mm1 + width1)]

<<<<<<< HEAD
        color = image1_data[pointRGB[1]][pointRGB[0]]
        point = triangulate_point(pointA, pointB, P1, P2)
        point_cloud.append([point, color])
=======
        color = image1_data[pointA[1]][pointA[0]]
        point = triangulate_point(kp1[:, i], kp2[:, i], P1, P2)
        zValues.append(point[2])
        point_cloud.append([point,color])

    showDepthMap(zValues, image1_data, kp1)
    
>>>>>>> 666fc8c9
    return point_cloud

def showDepthMap(zValues, image_data, kp1):
    # squash Z's into range [0,255]
    minZ = min(zValues)
    maxZ = max(zValues)-minZ
    for z in range(len(zValues)):
        zValues[z] -= minZ
        zValues[z] = 255-int(zValues[z] / maxZ * 255)

    im = image_data.copy()
    im[im > 0] = 0
    for i in range(kp1.shape[1]):
        pointA = [kp1[:,i][0], kp1[:,i][1]]

        height1, width1, depth = image_data.shape
        mm1 = (height1 + width1)/2

        pointA[0] = int(pointA[0] * mm1 + height1)
        pointA[1] = int(pointA[1] * mm1 + width1)
        z = zValues[i]

        im[pointA[1]][pointA[0]] = (z,z,z)

    kSize = int(min(image_data.shape[:2])*0.025)
    kernel = np.ones((kSize,kSize), np.uint8)
    im = cv2.dilate(im, kernel, iterations=1)

    cv2.namedWindow('DepthMap', cv2.WINDOW_NORMAL)
    cv2.moveWindow("DepthMap", 20,20)
    cv2.namedWindow('Original', cv2.WINDOW_NORMAL)
    cv2.imshow('DepthMap', im)
    cv2.imshow('Original', image_data)
    cv2.waitKey(0)
    cv2.destroyAllWindows()

def compute_projection(kp_2d, kp_3d):
    """ 

    :param kp_2d:
    :param kp_3d:
    :return:
    """
    kp_2d = kp_2d.T
    kp_3d = kp_3d.T
    n = kp_2d.shape[1]
    M = np.zeros((3*n, 12 + n))
    for i in range(n):
        M[3 * i, 0:4] = kp_3d[:, i]
        M[3 * i + 1, 4:8] = kp_3d[:, i]
        M[3 * i + 2, 8:12] = kp_3d[:, i]
        M[3 * i:3 * i + 3, i + 12] = -kp_2d[:, i]
    U, S, V = linalg.svd(M)
    return V[-1, :12].reshape((3, 4))


def compute_error(kp_2d, kp_3d, P):
    projections = np.dot(P, kp_3d.T).T
    projections = projections / projections[:, -1, np.newaxis]
    err = np.sum((projections[:, :-1] - kp_2d[:, :-1]) ** 2, axis=1)
    return err, np.sqrt(err) 


def decompose_projection(P):
    """ Decompose P = K[R|t] using RQ decomposition
    :param P: the projection matrix
    :return: calibration matrix, rotation, translation, camera centre
    """
    K, R = linalg.rq(P[:, :-1])
    s = np.diag(np.sign(np.diag(K)))
    K = np.dot(K, s)
    R = np.dot(R, s)
    T = np.dot(np.linalg.inv(K), P[:, -1])
    C = np.dot(R.T, -T)
    return K, R, T, C


def uncalibrated_sfm(frame_names, detector_type, matcher_type):

    num_frames = len(frame_names)
    frame_names.sort()

    # initialise the feature matcher
    fm = FeatureMatcher(detector_type=detector_type, matcher_type=matcher_type)

<<<<<<< HEAD
    # preprocess features and descriptors
    fm.process(frame_names)

    # find features that are can be matched across all images
    fm.find_complete_tracks(frame_names)

    # find overlap in features between image pairs for projective pose estimation
    fm.find_correspondences(frame_names)

    inv_point_cloud = []  # 2d points -> 3d point

    P = [] # list of camera matrices
=======
    P = [] # list of camera matrices
    points_2D = []
    points_3D = []
    for frame_name in frame_names:
        fm.extract(frame_name)
>>>>>>> 666fc8c9

    for i in range(0, num_frames - 1):
        frame1 = i
        frame2 = i+1

        image1_name = frame_names[frame1]
        image2_name = frame_names[frame2]
        
        image1_data = cv2.imread(image1_name)
        image2_data = cv2.imread(image2_name)

<<<<<<< HEAD
        #keypoints1, descriptors1, _ = fm.extract(image1_name, image_data=cv2.cvtColor(image1_data, cv2.COLOR_BGR2GRAY))
        #keypoints2, descriptors2, _ = fm.extract(image2_name, image_data=cv2.cvtColor(image2_data, cv2.COLOR_BGR2GRAY))

        kp1, kp2 = fm.cross_match(image1_name, image2_name)
        norm_kp1 = fm.normalise(kp1.T.copy()).T
        norm_kp2 = fm.normalise(kp2.T.copy()).T
=======
        keypoints1, descriptors1, _ = fm.extract(image1_name, draw=True) #, image1_data=None, draw=False)
        keypoints2, descriptors2, _ = fm.extract(image2_name, draw=True) #, image2_data=None, draw=False)

        kp1, kp2 = fm.cross_match(image1_name, image2_name, draw=True)
        kp1 = fm.normalise(kp1.T).T
        kp2 = fm.normalise(kp2.T).T
>>>>>>> 666fc8c9

        logging.info("Keypoints matched: {}".format(kp1.shape[0]))
        kp1_homo = cv2.convertPointsToHomogeneous(norm_kp1).reshape(kp1.shape[0], 3).T
        kp2_homo = cv2.convertPointsToHomogeneous(norm_kp2).reshape(kp2.shape[0], 3).T

        logging.info("Estimating Fundamental Matrix from correspondences")
        F = keypoints_to_fundamental(kp1_homo, kp2_homo, optimise=True)

<<<<<<< HEAD
        if i == 0:
            logging.info("Estimating Projection Matrices from Fundamental Matrix")
            P1, P2, _, _ = estimate_initial_projection_matrices(F)
            P.append(P2)
        else:
            logging.info("Estimating Projection Matrices from Point Correspondences")

            match_2d = []
            last_kpts = {(x, y): n for n, (x, y) in enumerate(fm.matches[(frame_names[i-1], image1_name)][1])}
            for (x, y) in kp1:
                if (x, y) in last_kpts:
                    match_2d.append((x, y))

            matches = []
            for (u, v) in match_2d:
                if (u, v) in inv_point_cloud[i - 1][1]:
                    x, y, z = inv_point_cloud[i - 1][1][(u, v)]
                    matches.append(((u, v, 1), (x, y, z, 1)))

            kpts_2d = np.array([pt2 for pt2, pt3 in matches], dtype='float32')
            kpts_3d = np.array([pt3 for pt2, pt3 in matches], dtype='float32')

            P2 = compute_projection(fm.normalise(kpts_2d.T).T, kpts_3d)
            print(P2)
            P1 = P[0]
            P.append(P2)

        logging.info("Triangulating")
        points = triangulate_points(kp1_homo, kp2_homo, P1, P2, image1_data, image2_data)
        inv_point_cloud.append((dict(), dict()))
        for ((x, y, z, _), _), (u1, v1), (u2, v2) in zip(points, kp1, kp2):
            inv_point_cloud[i][0][(u1, v1)] = (x, y, z)
            inv_point_cloud[i][1][(u2, v2)] = (x, y, z)

        # points = np.asarray(points)
        # print(points)
        # points_2D = [kp1_homo, kp2_homo]
        # points_2D = np.asarray(points_2D)
        #
        # P = projective_pose_estimation(points_2D, P2, points)
        # print(P)
=======
        # The following gets the same result:
        #F, mask = cv2.findFundamentalMat(kp1, kp2, cv2.FM_8POINT)
        
        logging.info("Estimating Projection Matrices from Fundamental Matrix")
        P1, P2, _, _ = estimate_initial_projection_matrices(F)
        """
        # now add image 2
        image3_name = frame_names[2]
        _, descriptors3, _ = fm.extract(image3_name)
        descriptors2 = fm._descriptors[image2_name]

        # find good matches in image 2 from image3
        matches2_3 = fm.matcher.knnMatch(descriptors2, descriptors3, 2)
        good_matches2_3 = [x for x, y in matches2_3 if x.distance < 0.8*y.distance]
        # find good matches in image 3 from image2
        matches3_2 = fm.matcher.knnMatch(descriptors3, descriptors2, 2)
        good_matches3_2 = [x for x, y in matches3_2 if x.distance < 0.8*y.distance]

        # find
        k1, k2 = fm.intersect_matches(image2_name, image3_name, good_matches2_3, good_matches3_2)
        """
        
        logging.info("Triangulating")
        points = triangulate_points(kp1_homo, kp2_homo, P1, P2, image1_data, image2_data)
        points = np.asarray(points)
        points_2D = [kp1_homo,kp2_homo]
        points_2D = np.asarray(points_2D)
    
        P = projective_pose_estimation(points_2D,P2,points)
        print(P)
>>>>>>> 666fc8c9

        points_to_ply(points, 'uncal_{:04d}_{:04d}.ply'.format(frame1, frame2))
    
#    points_3D = np.asarray(points_3D)
#    runBA(P,points_3D,points_2D) 
    #logging.info("Saving to PLY")    
<<<<<<< HEAD
    #points_to_ply(points, 'uncal_{:04d}_{:04d}.ply'.format(frame1, frame2))
=======
>>>>>>> 666fc8c9
    #points_to_obj(points, 'uncal_{:04d}_{:04d}.obj'.format(frame1, frame2))

    logging.info("Done")

def get_args():
    parser = argparse.ArgumentParser(description='Compute fundamental matrix from image file(s)')
    parser.add_argument('--mode', type=str, help='calibrated or uncalibrated', default='uncalibrated')
    parser.add_argument('--source', type=str, help='source files', default='./fountain_int/[0-9]*.png')
    #parser.add_argument('--source', type=str, help='source files', default='./bird_data/images/[0-9]*.ppm')
    #parser.add_argument('--source', type=str, help='source files', default='./zeno/*.jpeg')
    parser.add_argument('--detector', type=str, default='SURF', help='Feature detector type')
    parser.add_argument('--matcher', type=str, default='flann', help='Matching type')
    parser.add_argument('--log_level', type=int, default=10, help='logging level (0-50)')
    args = parser.parse_args()

    logging.basicConfig(level=args.log_level, format=LOG_FORMAT) #, filename='logging.txt')

    return args


if __name__ == '__main__':
    args = get_args()

    image_files = glob.glob(args.source)

    if len(image_files) == 0:
        logging.error("No image files found")
        sys.exit(-1)

    if args.mode == 'calibrated':
        calibrated_sfm(image_files)
    else:
        uncalibrated_sfm(image_files, args.detector, args.matcher)<|MERGE_RESOLUTION|>--- conflicted
+++ resolved
@@ -296,13 +296,9 @@
 
 
 def triangulate_points(kp1, kp2, P1, P2, image1_data, image2_data):
-<<<<<<< HEAD
-    point_cloud = []
-=======
     point_cloud = []    # TODO: convert to numpy
 
     zValues = []
->>>>>>> 666fc8c9
     for i in range(kp1.shape[1]):
         pointA = (kp1[:, i][0], kp1[:, i][1])
         pointB = (kp2[:, i][0], kp2[:, i][1])
@@ -313,19 +309,13 @@
 
         pointRGB = [int(pointA[0] * mm1 + height1), int(pointA[1] * mm1 + width1)]
 
-<<<<<<< HEAD
         color = image1_data[pointRGB[1]][pointRGB[0]]
         point = triangulate_point(pointA, pointB, P1, P2)
-        point_cloud.append([point, color])
-=======
-        color = image1_data[pointA[1]][pointA[0]]
-        point = triangulate_point(kp1[:, i], kp2[:, i], P1, P2)
         zValues.append(point[2])
         point_cloud.append([point,color])
 
     showDepthMap(zValues, image1_data, kp1)
     
->>>>>>> 666fc8c9
     return point_cloud
 
 def showDepthMap(zValues, image_data, kp1):
@@ -411,7 +401,6 @@
     # initialise the feature matcher
     fm = FeatureMatcher(detector_type=detector_type, matcher_type=matcher_type)
 
-<<<<<<< HEAD
     # preprocess features and descriptors
     fm.process(frame_names)
 
@@ -423,14 +412,11 @@
 
     inv_point_cloud = []  # 2d points -> 3d point
 
-    P = [] # list of camera matrices
-=======
     P = [] # list of camera matrices
     points_2D = []
     points_3D = []
-    for frame_name in frame_names:
-        fm.extract(frame_name)
->>>>>>> 666fc8c9
+    #for frame_name in frame_names:
+    #    fm.extract(frame_name)
 
     for i in range(0, num_frames - 1):
         frame1 = i
@@ -442,21 +428,9 @@
         image1_data = cv2.imread(image1_name)
         image2_data = cv2.imread(image2_name)
 
-<<<<<<< HEAD
-        #keypoints1, descriptors1, _ = fm.extract(image1_name, image_data=cv2.cvtColor(image1_data, cv2.COLOR_BGR2GRAY))
-        #keypoints2, descriptors2, _ = fm.extract(image2_name, image_data=cv2.cvtColor(image2_data, cv2.COLOR_BGR2GRAY))
-
         kp1, kp2 = fm.cross_match(image1_name, image2_name)
         norm_kp1 = fm.normalise(kp1.T.copy()).T
         norm_kp2 = fm.normalise(kp2.T.copy()).T
-=======
-        keypoints1, descriptors1, _ = fm.extract(image1_name, draw=True) #, image1_data=None, draw=False)
-        keypoints2, descriptors2, _ = fm.extract(image2_name, draw=True) #, image2_data=None, draw=False)
-
-        kp1, kp2 = fm.cross_match(image1_name, image2_name, draw=True)
-        kp1 = fm.normalise(kp1.T).T
-        kp2 = fm.normalise(kp2.T).T
->>>>>>> 666fc8c9
 
         logging.info("Keypoints matched: {}".format(kp1.shape[0]))
         kp1_homo = cv2.convertPointsToHomogeneous(norm_kp1).reshape(kp1.shape[0], 3).T
@@ -465,7 +439,6 @@
         logging.info("Estimating Fundamental Matrix from correspondences")
         F = keypoints_to_fundamental(kp1_homo, kp2_homo, optimise=True)
 
-<<<<<<< HEAD
         if i == 0:
             logging.info("Estimating Projection Matrices from Fundamental Matrix")
             P1, P2, _, _ = estimate_initial_projection_matrices(F)
@@ -507,48 +480,26 @@
         #
         # P = projective_pose_estimation(points_2D, P2, points)
         # print(P)
-=======
         # The following gets the same result:
         #F, mask = cv2.findFundamentalMat(kp1, kp2, cv2.FM_8POINT)
         
-        logging.info("Estimating Projection Matrices from Fundamental Matrix")
-        P1, P2, _, _ = estimate_initial_projection_matrices(F)
-        """
-        # now add image 2
-        image3_name = frame_names[2]
-        _, descriptors3, _ = fm.extract(image3_name)
-        descriptors2 = fm._descriptors[image2_name]
-
-        # find good matches in image 2 from image3
-        matches2_3 = fm.matcher.knnMatch(descriptors2, descriptors3, 2)
-        good_matches2_3 = [x for x, y in matches2_3 if x.distance < 0.8*y.distance]
-        # find good matches in image 3 from image2
-        matches3_2 = fm.matcher.knnMatch(descriptors3, descriptors2, 2)
-        good_matches3_2 = [x for x, y in matches3_2 if x.distance < 0.8*y.distance]
-
-        # find
-        k1, k2 = fm.intersect_matches(image2_name, image3_name, good_matches2_3, good_matches3_2)
-        """
+#        logging.info("Estimating Projection Matrices from Fundamental Matrix")
+#        P1, P2, _, _ = estimate_initial_projection_matrices(F)
         
-        logging.info("Triangulating")
-        points = triangulate_points(kp1_homo, kp2_homo, P1, P2, image1_data, image2_data)
-        points = np.asarray(points)
-        points_2D = [kp1_homo,kp2_homo]
-        points_2D = np.asarray(points_2D)
-    
-        P = projective_pose_estimation(points_2D,P2,points)
-        print(P)
->>>>>>> 666fc8c9
+#        logging.info("Triangulating")
+#        points = triangulate_points(kp1_homo, kp2_homo, P1, P2, image1_data, image2_data)
+#        points = np.asarray(points)
+#        points_2D = [kp1_homo,kp2_homo]
+#        points_2D = np.asarray(points_2D)
+    
+#        P = projective_pose_estimation(points_2D,P2,points)
+#        print(P)
 
         points_to_ply(points, 'uncal_{:04d}_{:04d}.ply'.format(frame1, frame2))
     
 #    points_3D = np.asarray(points_3D)
 #    runBA(P,points_3D,points_2D) 
     #logging.info("Saving to PLY")    
-<<<<<<< HEAD
-    #points_to_ply(points, 'uncal_{:04d}_{:04d}.ply'.format(frame1, frame2))
-=======
->>>>>>> 666fc8c9
     #points_to_obj(points, 'uncal_{:04d}_{:04d}.obj'.format(frame1, frame2))
 
     logging.info("Done")
