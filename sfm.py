--- conflicted
+++ resolved
@@ -430,16 +430,14 @@
         kp2_homo = cv2.convertPointsToHomogeneous(kp2).reshape(kp2.shape[0], 3).T
 
         logging.info("Estimating Fundamental Matrix from correspondences")
-        #F = keypoints_to_fundamental(kp1_homo, kp2_homo, optimise=True)
-        F, mask = cv2.findFundamentalMat(kp1, kp2, cv2.FM_8POINT)
+        F = keypoints_to_fundamental(kp1_homo, kp2_homo, optimise=True)
+
+        # The following gets the same result:
+        #F, mask = cv2.findFundamentalMat(kp1, kp2, cv2.FM_8POINT)
         
         logging.info("Estimating Projection Matrices from Fundamental Matrix")
         P1, P2, _, _ = estimate_initial_projection_matrices(F)
-<<<<<<< HEAD
-
         """
-=======
->>>>>>> 49a24da4
         # now add image 2
         image3_name = frame_names[2]
         _, descriptors3, _ = fm.extract(image3_name)
@@ -454,27 +452,14 @@
 
         # find
         k1, k2 = fm.intersect_matches(image2_name, image3_name, good_matches2_3, good_matches3_2)
-<<<<<<< HEAD
-        print("baaaa")
-        print(k1[0])
-        print(k2[0])
-        print("emmmm")
         """
-=======
->>>>>>> 49a24da4
-
-        
         
         logging.info("Triangulating")
         points = triangulate_points(kp1_homo, kp2_homo, P1, P2, image1_data, image2_data)
-<<<<<<< HEAD
-        points = np.asarray(points)
-=======
         for point in points:
             points_3D.append(point[0])
 
         print(points_3D)
->>>>>>> 49a24da4
         points_2D = [kp1_homo,kp2_homo]
         points_2D = np.asarray(points_2D)
     
