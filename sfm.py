#!/usr/bin/env python3

import cv2
import sys
import glob
import logging
import argparse
import numpy as np
import scipy.linalg as linalg
import scipy.optimize as optimize


from calibrated import calibrated_sfm

from bundleadjust import *
from calibrated import calibrated_sfm
from feature_matcher import FeatureMatcher
from bundle import *
LOG_FORMAT = '[%(asctime)s %(levelname)s %(filename)s/%(funcName)s] %(message)s'


def normalise_keypoints(kp):
    """ Apply a normalising transformation (translation and scaling)

    According to HZ p282 - normalization and saling of each image 
    so that the centroid of the reference points is at the origin of the coordinates
    and the RMS distance of the points from the origin is equal to sqrt(2)

    (this is formulated in slide 13 of 
    https://www.cs.auckland.ac.nz/courses/compsci773s1t/lectures/773-GGpdfs/773GG-FundMatrix-A.pdf)

    :param kp: ndarray of homogeneous keypoints
    :return: normalised keypoints and the translation matrix (for denomalising later)
    """
    kp = kp / kp[2]
    centre = np.mean(kp[:2], axis=1)

    # scaling
    s = np.sqrt(2) / np.std(kp[:2])
    
    # translation
    t = np.array([[s, 0, -s*centre[0]],
                  [0, s, -s*centre[1]],
                  [0, 0, 1]])
    return np.dot(t, kp), t


def fundamental_error(f, kp1, kp2):
    """ based on py3rec

    :param F:
    :param kp1:
    :param kp2:
    :return:
    """
    error = np.zeros((kp1.shape[1], 1))
    F = np.asarray([np.transpose(f[0:3]),
                    np.transpose(f[3:6]),
                    [f[6], -(-f[0] * f[4] + f[6] * f[2] * f[4] + f[3] * f[1] - f[6] * f[1] * f[5]) /
                     (-f[3] * f[2] + f[0] * f[5]), 1]])
    for i in range(kp1.shape[1]):
        error[i] = np.dot(kp2[:, i], np.dot(F, np.transpose(kp2[:, i])))
    return error.flatten()


def keypoints_to_fundamental(kp1, kp2, normalise=True, optimise=True):
    ''' compute the fundamental matrix based on 8 point algorithm

    now with normalization on the keypoints
    (see HZ Algorithm 11.1
    and/or https://www.cs.unc.edu/~marc/tutorial/node54.html)

    :param kp1: keypoints in image 1
    :param kp2: keypoints in image 2
    :param normalise: Apply normalising transform
    :param optimise: 
    :return:
    '''
    assert (kp1.shape == kp2.shape)
    if normalise:
        kp1, T1 = normalise_keypoints(kp1)
        kp2, T2 = normalise_keypoints(kp2)
    
    # as per HZ eq 11.3
    A = np.zeros((kp1.shape[1], 9))
    A[:, 0] = np.transpose(kp2[0, :]) * (kp1[0, :])
    A[:, 1] = np.transpose(kp2[0, :]) * (kp1[1, :])
    A[:, 2] = np.transpose(kp2[0, :])
    A[:, 3] = np.transpose(kp1[0, :]) * (kp1[1, :])
    A[:, 4] = np.transpose(kp2[1, :]) * (kp1[1, :])
    A[:, 5] = np.transpose(kp2[1, :])
    A[:, 6] = np.transpose(kp1[0, :])
    A[:, 7] = np.transpose(kp1[1, :])
    A[:, 8] = np.ones(kp1.shape[1])

    # compute F from the smallest singular value of A (linear solution)
    U, S, Vt = linalg.svd(A)
    V = np.transpose(Vt)
    F = V[:,8].reshape(3, 3)

    # ensure F is of rank 2 by zeroing out last singular value (constraing enforcement)
    U, S, Vt = linalg.svd(F)
    S[2] = 0
    F = np.dot(U, np.dot(np.diag(S), Vt))

    if normalise:
        # denormalise
        F = np.dot(T1.T, np.dot(F, T2))
        F = F/F[2,2]

    logging.info("Initial estimate of F {}".format(F))

    if optimise:
        # Optimize initial estimate using the algebraic error
        f = np.append(np.concatenate((F[0, :], F[1, :]), axis=0), F[2, 0]) / F[2, 2]

        result = optimize.least_squares(fundamental_error, f, args=(kp1, kp2))
        f = result.x

        f = np.asarray([np.transpose(f[0:3]),
                        np.transpose(f[3:6]),
                        [f[6], -(-f[0] * f[4] + f[6] * f[2] * f[4] + f[3] * f[1] - f[6] * f[1] * f[5]) /
                         (-f[3] * f[2] + f[0] * f[5]), 1]])
        F = f / np.sum(np.sum(f))*9
        logging.info("Optimised F by algebraic error {}".format(F))

    return F


def fundamental_to_epipole(F):
    ''' Compute the epipole that satisfies Fe = 0
        (Use with F.T for left epipole.)
    :param F: fundamental matrix
    :return: epipole (null space of F)
    '''
    U, S, V = linalg.svd(F)
    e = V[-1]
    return e/e[2]


def skew(e):
    """ Find the skew matrix Se

    :param e: epiople
    :return: a 3x3 skew symmetric matrix from *e*
    """
    return np.array([[0, -e[2], e[1]],
                    [e[2], 0, -e[0]],
                    [-e[1], e[0], 0]])


def compute_homography(epipole, F):
    ''' Compute homography [epiople]x[F]

    :param epipole:
    :param F:
    :return:
    '''
    H = np.dot(skew(epipole), F)
    H = H * np.sign(np.trace(H))
    return H


def triangulate_point(kp1, kp2, P1, P2):
    """ triangulate keypoints using DLT (HZ Chapter 12.2)

    :param kp1: normalised 2d feature coordinates in view 1
    :param kp2: normalised 2d feature coordinates in view 2
    :param P1: projection matrix in view 1
    :param P2: projection matrix in view 2
    :return: triangulated 3d points
    """
    # M = np.zeros((6, 6))
    # M[:3, :4] = P1
    # M[3:, :4] = P2
    # M[:3, 4] = -kp1
    # M[3:, 5] = -kp2
    # U, S, V = linalg.svd(M)
    # X = V[-1, :4]
    # return X / X[3]

    A = np.zeros((4, 4))
    A[0, :] = P1[2, :] * kp1[0] - P1[0, :]
    A[1, :] = P1[2, :] * kp1[1] - P1[1, :]
    A[2, :] = P2[2, :] * kp2[0] - P2[0, :]
    A[3, :] = P2[2, :] * kp2[1] - P2[1, :]

    _, _, Vh = linalg.svd(A)
    V = np.transpose(Vh)
    feature_3d = V[:, V.shape[0] - 1]
    feature_3d = feature_3d / feature_3d[3]
    return feature_3d


def points_to_ply(points, ply_file):
    with open(ply_file, 'w') as fd:
        fd.write('ply\nformat ascii 1.0\nelement vertex {}\n'
                 'property float x\nproperty float y\nproperty float z\n'
                 'property uchar red\nproperty uchar green\nproperty uchar blue\n'
                 'end_header\n'.format(len(points)))
        for point in points:
            x, y, z, w = point[0]
            b, g, r = point[1]
            fd.write('{} {} {} {} {} {}\n'.format(x, y, z, r, g, b))


def estimate_initial_projection_matrices(F):
    """Estimate the projection matrices from the Fundamental Matrix
    
    A pair of camera matrices P1 and P2 corresponding to the fundamental matrix F are 
    easily computed using the direct formula in result HZ 9.14
    
    Arguments:
        F {[type]} -- [description]
    """
    e1 = fundamental_to_epipole(F)
    e2 = fundamental_to_epipole(F.T)
    P1 = np.array([[1,0,0,0],
                   [0,1,0,0],
                   [0,0,1,0]])
    Te = skew(e2)

    P2 = np.vstack((np.dot(Te, F).T, e2)).T

    logging.info("Initial projection matrix: {}".format(P2))
    return P1, P2, e1, e2


<<<<<<< HEAD
def triangulate_points(kp1, kp2, P1, P2, image1_data, image2_data):
    point_cloud = []
=======
def triangulate_points(kp1, kp2, P1, P2):
    point_cloud = []    # TODO: convert to numpy
>>>>>>> 761ba037
    for i in range(kp1.shape[1]):
        pointA = [kp1[:,i][0], kp1[:,i][1]]

        # convert pointA back to image plane coordinates
        height1, width1, depth = image1_data.shape
        mm1 = (height1 + width1)/2

        pointA[0] = int(pointA[0] * mm1 + width1)
        pointA[1] = int(pointA[1] * mm1 + height1)

        color = image1_data[pointA[1]][pointA[0]]
        point = triangulate_point(kp1[:, i], kp2[:, i], P1, P2)
        point_cloud.append([point,color])
    return point_cloud


def compute_projection(kp_2d, kp_3d, P):
    """ 

    :param kp_2d:
    :param kp_3d:
    :return:
    """
    A = np.zeros((2 * kp_2d.shape[0], 12))
    A[::2, :4] = kp_3d
    A[1::2, 4:8] = kp_3d
    A[::2, 8:] = -kp_2d[:, 0, np.newaxis]*kp_3d
    A[1::2, 8:] = -kp_2d[:, 1, np.newaxis]*kp_3d

    _, _, Vh = linalg.svd(A)

    P = Vh[-1, :].T.reshape((3, 4))
    P = P//P[10]
    # print(P)
    return P


def compute_error(kp_2d, kp_3d, P):
    projections = np.dot(P, kp_3d.T).T
    projections = projections / projections[:, -1, np.newaxis]
    err = np.sum((projections[:, :-1] - kp_2d[:, :-1]) ** 2, axis=1)
    return err, np.sqrt(err) 


def decompose_projection(P):
    """ Decompose P = K[R|t] using RQ decomposition

    :param P: the projection matrix
    :return: calibration matrix, rotation, translation, camera centre
    """
    K, R = linalg.rq(P[:, :-1])
    s = np.diag(np.sign(np.diag(K)))
    K = np.dot(K, s)
    R = np.dot(R, s)
    T = np.dot(np.linalg.inv(K), P[:, -1])
    C = np.dot(R.T, -T)
    return K, R, T, C


def uncalibrated_sfm(frame_names):

    fm = FeatureMatcher()

<<<<<<< HEAD
    frame_names.sort()
    frame1 = 3
    frame2 = 4
=======
    for frame_name in frame_names:
        fm.extract(frame_name)

    frame1 = 0
    frame2 = 1
>>>>>>> 761ba037
    image1_name = frame_names[frame1]
    image2_name = frame_names[frame2]
    
    image1_data = cv2.imread(image1_name)
    image2_data = cv2.imread(image2_name)

<<<<<<< HEAD
    kp1, kp2 = fm.cross_match(image1_name, image2_name, normalise=True)
    #kp1, kp2 = fm.cross_match(image1_name, image2_name, normalise=False)
=======
    keypoints1, descriptors1, image1_data = fm.extract(image1_name) #, image1_data=None, draw=False)
    keypoints2, descriptors2, image2_data = fm.extract(image2_name) #, image2_data=None, draw=False)

    kp1, kp2 = fm.cross_match(image1_name, image2_name)
    kp1 = fm.normalise(kp1.T).T
    kp2 = fm.normalise(kp2.T).T
>>>>>>> 761ba037

    logging.info("Keypoints matched: {}".format(kp1.shape[0]))
    kp1_homo = cv2.convertPointsToHomogeneous(kp1).reshape(kp1.shape[0], 3).T
    kp2_homo = cv2.convertPointsToHomogeneous(kp2).reshape(kp2.shape[0], 3).T

    logging.info("Estimating Fundamental Matrix from correspondences")
    F = keypoints_to_fundamental(kp1_homo, kp2_homo, optimise=True)
    
    logging.info("Estimating Projection Matrices from Fundamental Matrix")
    P1, P2, _, _ = estimate_initial_projection_matrices(F)

    logging.info("Triangulating")
    points = triangulate_points(kp1_homo, kp2_homo, P1, P2, image1_data, image2_data)

    # now add image 2
    image3_name = frame_names[2]
    _, descriptors3, _ = fm.extract(image3_name)
    descriptors2 = fm._descriptors[image2_name]

    # find good matches in image 2 from image3
    matches2_3 = fm.matcher.knnMatch(descriptors2, descriptors3, 2)
    good_matches2_3 = [x for x, y in matches2_3 if x.distance < 0.8*y.distance]
    # find good matches in image 3 from image2
    matches3_2 = fm.matcher.knnMatch(descriptors3, descriptors2, 2)
    good_matches3_2 = [x for x, y in matches3_2 if x.distance < 0.8*y.distance]

    # find
    k1, k2 = fm.intersect_matches(image2_name, image3_name, good_matches2_3, good_matches3_2)

    # TODO: estimate
    P = [P1,P2] 
    #runBA(P) 
    logging.info("Saving to PLY")    
    points_to_ply(points, 'uncal_{:04d}_{:04d}.ply'.format(frame1, frame2))

    logging.info("Done")

def get_args():
    parser = argparse.ArgumentParser(description='Compute fundamental matrix from image file(s)')
    parser.add_argument('--mode', type=str, help='calibrated or uncalibrated', default='uncalibrated')
    parser.add_argument('--source', type=str, help='source files', default='./fountain_int/[0-9]*.png')
    #parser.add_argument('--source', type=str, help='source files', default='./bird_data/images/[0-9]*.ppm')
    #parser.add_argument('--source', type=str, help='source files', default='./zeno/*.jpg')
    parser.add_argument('--detector', type=str, default='SIFT', help='Feature detector type')
    parser.add_argument('--matcher', type=str, default='flann', help='Matching type')
    parser.add_argument('--log_level', type=int, default=10, help='logging level (0-50)')
    args = parser.parse_args()

    logging.basicConfig(level=args.log_level, format=LOG_FORMAT) #, filename='logging.txt')

    return args


if __name__ == '__main__':
    args = get_args()

    image_files = glob.glob(args.source)

    if len(image_files) == 0:
        logging.error("No image files found")
        sys.exit(-1)

    if args.mode == 'calibrated':
        calibrated_sfm(image_files)
    else:
        uncalibrated_sfm(image_files)<|MERGE_RESOLUTION|>--- conflicted
+++ resolved
@@ -15,7 +15,7 @@
 from bundleadjust import *
 from calibrated import calibrated_sfm
 from feature_matcher import FeatureMatcher
-from bundle import *
+#from bundle import *
 LOG_FORMAT = '[%(asctime)s %(levelname)s %(filename)s/%(funcName)s] %(message)s'
 
 
@@ -226,13 +226,8 @@
     return P1, P2, e1, e2
 
 
-<<<<<<< HEAD
 def triangulate_points(kp1, kp2, P1, P2, image1_data, image2_data):
-    point_cloud = []
-=======
-def triangulate_points(kp1, kp2, P1, P2):
     point_cloud = []    # TODO: convert to numpy
->>>>>>> 761ba037
     for i in range(kp1.shape[1]):
         pointA = [kp1[:,i][0], kp1[:,i][1]]
 
@@ -240,8 +235,8 @@
         height1, width1, depth = image1_data.shape
         mm1 = (height1 + width1)/2
 
-        pointA[0] = int(pointA[0] * mm1 + width1)
-        pointA[1] = int(pointA[1] * mm1 + height1)
+        pointA[0] = int(pointA[0] * mm1 + height1)
+        pointA[1] = int(pointA[1] * mm1 + width1)
 
         color = image1_data[pointA[1]][pointA[0]]
         point = triangulate_point(kp1[:, i], kp2[:, i], P1, P2)
@@ -296,34 +291,24 @@
 
     fm = FeatureMatcher()
 
-<<<<<<< HEAD
-    frame_names.sort()
-    frame1 = 3
-    frame2 = 4
-=======
     for frame_name in frame_names:
         fm.extract(frame_name)
 
     frame1 = 0
     frame2 = 1
->>>>>>> 761ba037
+
     image1_name = frame_names[frame1]
     image2_name = frame_names[frame2]
     
     image1_data = cv2.imread(image1_name)
     image2_data = cv2.imread(image2_name)
 
-<<<<<<< HEAD
-    kp1, kp2 = fm.cross_match(image1_name, image2_name, normalise=True)
-    #kp1, kp2 = fm.cross_match(image1_name, image2_name, normalise=False)
-=======
-    keypoints1, descriptors1, image1_data = fm.extract(image1_name) #, image1_data=None, draw=False)
-    keypoints2, descriptors2, image2_data = fm.extract(image2_name) #, image2_data=None, draw=False)
+    keypoints1, descriptors1, _ = fm.extract(image1_name) #, image1_data=None, draw=False)
+    keypoints2, descriptors2, _ = fm.extract(image2_name) #, image2_data=None, draw=False)
 
     kp1, kp2 = fm.cross_match(image1_name, image2_name)
     kp1 = fm.normalise(kp1.T).T
     kp2 = fm.normalise(kp2.T).T
->>>>>>> 761ba037
 
     logging.info("Keypoints matched: {}".format(kp1.shape[0]))
     kp1_homo = cv2.convertPointsToHomogeneous(kp1).reshape(kp1.shape[0], 3).T
